--- conflicted
+++ resolved
@@ -44,17 +44,6 @@
 # extensions coming with Sphinx (named 'sphinx.ext.*') or your custom
 # ones.
 extensions = [
-<<<<<<< HEAD
-    'sphinx.ext.autodoc',
-    'sphinx.ext.todo',
-    'sphinx.ext.napoleon',
-    'sphinx.ext.mathjax',
-    'sphinx.ext.coverage',
-
-    'sphinx_math_dollar',
-    'enum_tools.autoenum',
-    'sphinx_toolbox.more_autodoc.autonamedtuple'
-=======
     # sphinx-internal extensions
     'sphinx.ext.autodoc',  # automatically document classes
     'sphinx.ext.todo',  # create to-do boxes
@@ -64,10 +53,8 @@
 
     'sphinx_math_dollar',  # allow inline LaTeX-style formula starting and ending with dollars
     'enum_tools.autoenum',  # automatically document enums
-    'sphinx_autodoc_typehints',  # add typehints to signatures
     'sphinx_toolbox.more_autodoc.autonamedtuple',  # automatically document namedtuples
     'nbsphinx',  # use Jupyter notebooks to add programmatically created visuals
->>>>>>> 7c3a0755
 ]
 
 # Add any paths that contain templates here, relative to this directory.
@@ -98,13 +85,6 @@
 
 html_favicon = "../logos/conflowgen_logo_favicon.png"
 
-<<<<<<< HEAD
-autodoc_typehints = 'both'
-autodoc_typehints_format = 'short'
-
-add_module_names = False
-=======
->>>>>>> 7c3a0755
 
 # -- Options for formula -----------------------------------------------------
 
