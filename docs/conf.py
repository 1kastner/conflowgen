--- conflicted
+++ resolved
@@ -60,21 +60,15 @@
     'sphinx.ext.autosectionlabel',  # create reference for each section
     'sphinx.ext.viewcode',  # create html page for each source file and link between it and the docs
 
-<<<<<<< HEAD
+    # sphinx extensions from other Python packages
     'sphinxcontrib.cairosvgconverter',  # allow PDF creation
-=======
-    # sphinx extensions from other Python packages
->>>>>>> aab46199
     'sphinxcontrib.bibtex',  # allow bib style citation
     'myst_parser',  # allow Markdown text, e.g., for documents from the GitHub repository
     'enum_tools.autoenum',  # automatically document enums
     'sphinx_toolbox.more_autodoc.autonamedtuple',  # automatically document namedtuples
     'nbsphinx',  # use Jupyter notebooks to add programmatically created visuals
-<<<<<<< HEAD
+    'sphinx_last_updated_by_git',  # Extension to display the last update timestamp and author in the documentation
     'sphinx_simplepdf',  # create PDFs
-=======
-    'sphinx_last_updated_by_git',  # Extension to display the last update timestamp and author in the documentation
->>>>>>> aab46199
 ]
 
 # Add any paths that contain templates here, relative to this directory.
@@ -253,9 +247,6 @@
         <!-- nbsphinx prolog - end -->
 """
 
-<<<<<<< HEAD
-simplepdf_debug = True
-=======
 
 def fix_reference(
     app: Sphinx,
@@ -285,7 +276,38 @@
     app.connect("missing-reference", fix_reference)
 
 
->>>>>>> aab46199
+
+def fix_reference(
+    app: Sphinx,
+        env: BuildEnvironment,
+        node: pending_xref,
+        contnode: nodes.TextElement,
+) -> nodes.reference | None:
+    """
+    Fix some intersphinx references that are broken.
+    """
+
+    if node["refdomain"] == "py":
+
+        # Replace plotly.graph_objs._figure.Figure with plotly.graph_objects.Figure
+        if node["reftarget"] == "plotly.graph_objs._figure.Figure":
+            node["reftarget"] = "plotly.graph_objects.Figure"
+
+        return missing_reference(app, env, node, contnode)
+
+    return None
+
+
+def setup(app: Sphinx) -> None:
+    """
+    Force sphinx to fix additional things on setup.
+    """
+    app.connect("missing-reference", fix_reference)
+
+
+simplepdf_debug = True
+
+
 if os.environ.get("IS_RTD", False):
     os.system("echo 'We are currently on the Read-the-Docs server (or somebody just set IS_RTD to true)'")
     os.system("echo 'Fetching sqlite databases'")
