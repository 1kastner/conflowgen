--- conflicted
+++ resolved
@@ -20,10 +20,5 @@
 
     def test_with_no_data(self):
         with self.assertLogs('conflowgen', level='INFO') as cm:
-<<<<<<< HEAD
             run_all_analyses()
-        self.assertEqual(len(cm.output), 26)
-=======
-            run_all_posthoc_analyses()
-        self.assertEqual(len(cm.output), 29)
->>>>>>> 85e6dbc3
+        self.assertEqual(len(cm.output), 29)