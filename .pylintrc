--- conflicted
+++ resolved
@@ -47,11 +47,7 @@
     C0115, # missing-class-docstring -- only modules which are part of the API are always documented
     C0116, # missing-function-docstring -- only modules which are part of the API are always documented
     C0325, # superfluous-parens -- the programmers should decide themselves what is more readable
-<<<<<<< HEAD
     W1203, # logging-fstring-interpolation -- fixme -- this should be eventually changed but it is not top priority
-=======
-    W1203, # logging-fstring-interpolation -- fixme - this should be eventually changed but it is not top priority
->>>>>>> c0a27d35
     W0201, # attribute-defined-outside-init -- this is up to the author of the code
     R0801, # code duplication should be avoided by the programmers if reasonable but pylint should not take care
     W0612, # pylint cannot detect that some variables are type-hinted before a for-loop
@@ -59,7 +55,7 @@
     R0913, # too-many-arguments -- leave it up to the programmers to decide this
     W0107, # unnecessary-pass -- leave it up to the programmers to decide this
     R1710, # inconsistent-return-statements -- leave it up to the programmers to decide this
-    W0511, # fixme - allow todos in the code - this should be eventually changed but it is not top priority
+    W0511, # fixme - allow todos in the code -- this should be eventually changed but it is not top priority
     W0122, # exec-used -- as this module only works locally (no networking), executing arbitrary code bears no threats
 
 [MESSAGES CONTROL]
