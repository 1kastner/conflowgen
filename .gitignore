--- conflicted
+++ resolved
@@ -44,11 +44,10 @@
 # Publishing new versions
 build/
 dist/
-<<<<<<< HEAD
+
+# The dirty Read the Docs hack - downloading git-lfs on-the-fly in case it is missing
 docs/.tools/
 docs/git-lfs*
-=======
 
 # Avoid publishing Jupyter Notebooks that were created for tampering
-Untitled*.ipynb
->>>>>>> 85e6dbc3
+Untitled*.ipynb