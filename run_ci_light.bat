@ECHO OFF

ECHO.
ECHO.Please run this batch script as a substitute of the GitHub workflows before creating a pull request. This light
ECHO.version does not run the following CI pipelines:
ECHO.- CodeQL analysis (only used by GitHub)
ECHO.- Installing ConFlowGen from source in a fresh conda environment (not suitable for repeated invocation)
ECHO.
ECHO.This script needs to be invoked in the development environment, e.g., a virtual environment or a conda
ECHO.environment.
ECHO.
<<<<<<< HEAD
ECHO.This script needs to be invoked in the development environment (e.g., a virtual environment or a conda
ECHO.environment).
ECHO.

REM run tests
python -m pytest --exitfirst --verbose --failed-first --cov="./conflowgen" --cov-report html || (
    ECHO.Tests failed!
    EXIT /B
)

REM Please check the code coverage!
START "" ./htmlcov/index.html

REM try installation process - as a developer this is the default installation anyways
python -m pip install -e .[dev] || (
    ECHO.Installation failed!
    EXIT /B
)
=======

ECHO.The following Python interpreter is used:
python -c "import sys; print(sys.base_prefix)"

ECHO.The following sys.prefix is used (typically overwritten by the isolated environment you operate in):
python -c "import sys; print(sys.prefix)"
ECHO.

IF "%VIRTUAL_ENV%" NEQ "" (
    ECHO.Operating inside the virtual environment %VIRTUAL_ENV%
    GOTO START_PIPELINE
)

IF "%CONDA_PREFIX%" NEQ "" (
    ECHO.Operating inside the conda environment %CONDA_PREFIX%
    GOTO START_PIPELINE
)

ECHO.It seems like you are not in an isolated development environment. In a later step, the current version of
ECHO.ConFlowgen will be installed as a library. Please abort if you do not want to clutter your Python installation.
ECHO.If you actually are in an isolated development environment, feel free to improve this check.

:AGAIN
ECHO.
set /p answer="Continue anyway (Y/N)? "
if /i "%answer:~,1%" EQU "Y" goto START_PIPELINE
if /i "%answer:~,1%" EQU "N" exit /b
ECHO.Please type Y for Yes or N for No
GOTO AGAIN


:START_PIPELINE
REM Try the installation process - as a developer this is the default installation anyway
REM This also ships the commands that are used in the latter stages of the pipeline
python -m pip install -e .[dev] || ECHO.Installation failed && EXIT /B
>>>>>>> 89d6c033

REM run tests
python -m pytest --exitfirst --verbose --failed-first --cov="./conflowgen" --cov-report html || ECHO.Tests failed && EXIT /B

REM check code quality
flake8 || (
    ECHO.While linting, flake8 failed!
    EXIT /B
)

flake8_nb || (
    ECHO.While linting, flake8_nb failed!
    EXIT /B
)

pylint conflowgen || (
    ECHO.While linting the conflowgen module, pylint failed!
    EXIT /B
)

pylint setup.py || (
    ECHO.While linting setup.py, pylint failed!
    EXIT /B
)

REM build docs
CALL docs/make clean || (
    ECHO.Cleaning up the last built of the documentation failed!
    EXIT /B
)
CALL docs/make html || (
    ECHO.Building the documentation failed!
    EXIT /B
)

REM Please check the docs!
START "" ./docs/_build/html/index.html

REM check the links in the docs
CALL python -m sphinx -W --keep-going ./docs/ ./docs/_build/linkcheck/ -b linkcheck || (
    ECHO.At least one link in the docs is broken!
    EXIT /B
)

ECHO.All steps were executed successfully. Please consider also checking the skipped CI steps manually if you changed
ECHO.related files.<|MERGE_RESOLUTION|>--- conflicted
+++ resolved
@@ -9,26 +9,6 @@
 ECHO.This script needs to be invoked in the development environment, e.g., a virtual environment or a conda
 ECHO.environment.
 ECHO.
-<<<<<<< HEAD
-ECHO.This script needs to be invoked in the development environment (e.g., a virtual environment or a conda
-ECHO.environment).
-ECHO.
-
-REM run tests
-python -m pytest --exitfirst --verbose --failed-first --cov="./conflowgen" --cov-report html || (
-    ECHO.Tests failed!
-    EXIT /B
-)
-
-REM Please check the code coverage!
-START "" ./htmlcov/index.html
-
-REM try installation process - as a developer this is the default installation anyways
-python -m pip install -e .[dev] || (
-    ECHO.Installation failed!
-    EXIT /B
-)
-=======
 
 ECHO.The following Python interpreter is used:
 python -c "import sys; print(sys.base_prefix)"
@@ -59,15 +39,23 @@
 ECHO.Please type Y for Yes or N for No
 GOTO AGAIN
 
-
 :START_PIPELINE
 REM Try the installation process - as a developer this is the default installation anyway
 REM This also ships the commands that are used in the latter stages of the pipeline
-python -m pip install -e .[dev] || ECHO.Installation failed && EXIT /B
->>>>>>> 89d6c033
+REM try installation process - as a developer this is the default installation anyways
+python -m pip install -e .[dev] || (
+    ECHO.Installation failed!
+    EXIT /B
+)
 
 REM run tests
-python -m pytest --exitfirst --verbose --failed-first --cov="./conflowgen" --cov-report html || ECHO.Tests failed && EXIT /B
+python -m pytest --exitfirst --verbose --failed-first --cov="./conflowgen" --cov-report html || (
+    ECHO.Tests failed!
+    EXIT /B
+)
+
+REM Please check the code coverage!
+START "" ./htmlcov/index.html
 
 REM check code quality
 flake8 || (
